--- conflicted
+++ resolved
@@ -221,7 +221,6 @@
         self.config.storage_account.as_deref()
     }
 
-<<<<<<< HEAD
     /// Get or create the Azure credential using a fallback chain
     ///
     /// Credential chain (in priority order):
@@ -256,27 +255,6 @@
         self.credential = Some(credential.clone());
         Ok(credential)
     }
-=======
-    /// Check if Azure CLI is installed and user is logged in
-    pub async fn check_prerequisites(&self) -> Result<()> {
-        // Check if az CLI is installed
-        let output = AsyncCommand::new(get_az_command())
-            .arg("--version")
-            .output()
-            .await
-            .context("Azure CLI not found. Please install Azure CLI first.")?;
-
-        if !output.status.success() {
-            return Err(anyhow!("Azure CLI is not working properly"));
-        }
-
-        // Check if user is logged in
-        let output = AsyncCommand::new(get_az_command())
-            .args(["account", "show"])
-            .output()
-            .await
-            .context("Failed to check Azure login status")?;
->>>>>>> be02d5b8
 
     /// Create a BlobServiceClient for the configured storage account
     async fn get_blob_service_client(&mut self) -> Result<BlobServiceClient> {
@@ -312,17 +290,12 @@
     }
 
     /// List storage accounts in the current resource group or subscription
-<<<<<<< HEAD
     /// NOTE: This still uses Azure CLI as the management plane SDK requires different setup
     /// TODO: Migrate to azure_mgmt_storage once we have subscription ID handling
     pub async fn list_storage_accounts(&mut self) -> Result<Vec<StorageAccountInfo>> {
         // For now, keep using Azure CLI for management operations
         // The data plane operations (containers, blobs) will use the SDK
         let mut cmd = AsyncCommand::new("az");
-=======
-    pub async fn list_storage_accounts(&self) -> Result<Vec<StorageAccountInfo>> {
-        let mut cmd = AsyncCommand::new(get_az_command());
->>>>>>> be02d5b8
         cmd.args(["storage", "account", "list", "--output", "json"]);
 
         let output = cmd
@@ -342,7 +315,6 @@
         Ok(accounts)
     }
 
-<<<<<<< HEAD
     /// List containers in the storage account using Azure SDK
     pub async fn list_containers(&mut self) -> Result<Vec<ContainerInfo>> {
         let blob_service = self.get_blob_service_client().await?;
@@ -366,32 +338,6 @@
                 Err(e) => {
                     return Err(anyhow!("Failed to list containers: {}", e));
                 }
-=======
-    /// List containers in the storage account
-    pub async fn list_containers(&self) -> Result<Vec<ContainerInfo>> {
-        let mut cmd = AsyncCommand::new(get_az_command());
-        cmd.args(["storage", "container", "list", "--output", "json"]);
-
-        if let Some(ref account) = self.config.storage_account {
-            cmd.args(["--account-name", account]);
-        }
-
-        let output = cmd
-            .output()
-            .await
-            .context("Failed to execute az storage container list")?;
-
-        if !output.status.success() {
-            let stderr = String::from_utf8_lossy(&output.stderr);
-
-            // Parse common errors and provide user-friendly messages
-            if stderr.contains("Storage account") && stderr.contains("not found") {
-                let account_name = self.config.storage_account.as_deref().unwrap_or("unknown");
-                return Err(anyhow!(
-                    "Storage account '{}' not found. Please verify the account name and ensure you have access to it.",
-                    account_name
-                ));
->>>>>>> be02d5b8
             }
         }
 
@@ -432,34 +378,8 @@
         let blob_service = self.get_blob_service_client().await?;
         let container_client = blob_service.container_client(container);
 
-<<<<<<< HEAD
         // Build the list blobs request
         let mut list_builder = container_client.list_blobs();
-=======
-        Ok(())
-    }
-
-    /// List a single page of blobs in a container with optional prefix
-    /// Returns the items and an optional continuation marker for the next page
-    async fn list_blobs_page(
-        &self,
-        container: &str,
-        prefix: Option<&str>,
-        delimiter: Option<&str>,
-        marker: Option<&str>,
-    ) -> Result<(Vec<BlobItem>, Option<String>)> {
-        let mut cmd = AsyncCommand::new(get_az_command());
-        cmd.args([
-            "storage",
-            "blob",
-            "list",
-            "--container-name",
-            container,
-            "--output",
-            "json",
-            "--show-next-marker",
-        ]);
->>>>>>> be02d5b8
 
         if let Some(prefix_val) = prefix {
             list_builder = list_builder.prefix(prefix_val.to_string());
